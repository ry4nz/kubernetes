<!-- BEGIN MUNGE: UNVERSIONED_WARNING -->


<!-- END MUNGE: UNVERSIONED_WARNING -->

<<<<<<< HEAD
# User Guide to Accessing the Cluster

**Table of Contents**
<!-- BEGIN MUNGE: GENERATED_TOC -->

- [User Guide to Accessing the Cluster](#user-guide-to-accessing-the-cluster)
  - [Accessing the cluster API](#accessing-the-cluster-api)
    - [Accessing for the first time with kubectl](#accessing-for-the-first-time-with-kubectl)
    - [Directly accessing the REST API](#directly-accessing-the-rest-api)
      - [Using kubectl proxy](#using-kubectl-proxy)
      - [Without kubectl proxy](#without-kubectl-proxy)
    - [Programmatic access to the API](#programmatic-access-to-the-api)
    - [Accessing the API from a Pod](#accessing-the-api-from-a-pod)
  - [Accessing services running on the cluster](#accessing-services-running-on-the-cluster)
    - [Ways to connect](#ways-to-connect)
    - [Discovering builtin services](#discovering-builtin-services)
      - [Manually constructing apiserver proxy URLs](#manually-constructing-apiserver-proxy-urls)
        - [Examples](#examples)
      - [Using web browsers to access services running on the cluster](#using-web-browsers-to-access-services-running-on-the-cluster)
  - [Requesting redirects](#requesting-redirects)
  - [So Many Proxies](#so-many-proxies)

<!-- END MUNGE: GENERATED_TOC -->

## Accessing the cluster API

### Accessing for the first time with kubectl

When accessing the Kubernetes API for the first time, we suggest using the
Kubernetes CLI, `kubectl`.

To access a cluster, you need to know the location of the cluster and have credentials
to access it.  Typically, this is automatically set-up when you work through
though a [Getting started guide](../getting-started-guides/README.md),
or someone else setup the cluster and provided you with credentials and a location.

Check the location and credentials that kubectl knows about with this command:

```console
$ kubectl config view
```

Many of the [examples](../../examples/) provide an introduction to using
kubectl and complete documentation is found in the [kubectl manual](kubectl/kubectl.md).

### Directly accessing the REST API

Kubectl handles locating and authenticating to the apiserver.
If you want to directly access the REST API with an http client like
curl or wget, or a browser, there are several ways to locate and authenticate:
  - Run kubectl in proxy mode.
    - Recommended approach.
    - Uses stored apiserver location.
    - Verifies identity of apiserver using self-signed cert.  No MITM possible.
    - Authenticates to apiserver.
    - In future, may do intelligent client-side load-balancing and failover.
  - Provide the location and credentials directly to the http client.
    - Alternate approach.
    - Works with some types of client code that are confused by using a proxy.
    - Need to import a root cert into your browser to protect against MITM.

#### Using kubectl proxy

The following command runs kubectl in a mode where it acts as a reverse proxy.  It handles
locating the apiserver and authenticating.
Run it like this:

```console
$ kubectl proxy --port=8080 &
```

See [kubectl proxy](kubectl/kubectl_proxy.md) for more details.

Then you can explore the API with curl, wget, or a browser, like so:

```console
$ curl http://localhost:8080/api/
{
  "versions": [
    "v1"
  ]
}
```

#### Without kubectl proxy

It is also possible to avoid using kubectl proxy by passing an authentication token
directly to the apiserver, like this:

```console
$ APISERVER=$(kubectl config view | grep server | cut -f 2- -d ":" | tr -d " ")
$ TOKEN=$(kubectl config view | grep token | cut -f 2 -d ":" | tr -d " ")
$ curl $APISERVER/api --header "Authorization: Bearer $TOKEN" --insecure
{
  "versions": [
    "v1"
  ]
}
```

The above example uses the `--insecure` flag.  This leaves it subject to MITM
attacks.  When kubectl accesses the cluster it uses a stored root certificate
and client certificates to access the server.  (These are installed in the
`~/.kube` directory).  Since cluster certificates are typically self-signed, it
may take special configuration to get your http client to use root
certificate.

On some clusters, the apiserver does not require authentication; it may serve
on localhost, or be protected by a firewall.  There is not a standard
for this.  [Configuring Access to the API](../admin/accessing-the-api.md)
describes how a cluster admin can configure this.  Such approaches may conflict
with future high-availability support.

### Programmatic access to the API

There are [client libraries](../devel/client-libraries.md) for accessing the API
from several languages.  The Kubernetes project-supported
[Go](http://releases.k8s.io/release-1.2/pkg/client/)
client library can use the same [kubeconfig file](kubeconfig-file.md)
as the kubectl CLI does to locate and authenticate to the apiserver.

See documentation for other libraries for how they authenticate.

### Accessing the API from a Pod

When accessing the API from a pod, locating and authenticating
to the api server are somewhat different.

The recommended way to locate the apiserver within the pod is with
the `kubernetes` DNS name, which resolves to a Service IP which in turn
will be routed to an apiserver.

The recommended way to authenticate to the apiserver is with a
[service account](service-accounts.md) credential.  By kube-system, a pod
is associated with a service account, and a credential (token) for that
service account is placed into the filesystem tree of each container in that pod,
at `/var/run/secrets/kubernetes.io/serviceaccount/token`.

If available, a certificate bundle is placed into the filesystem tree of each
container at `/var/run/secrets/kubernetes.io/serviceaccount/ca.crt`, and should be
used to verify the serving certificate of the apiserver.

Finally, the default namespace to be used for namespaced API operations is placed in a file
at `/var/run/secrets/kubernetes.io/serviceaccount/namespace` in each container.

From within a pod the recommended ways to connect to API are:
  - run a kubectl proxy as one of the containers in the pod, or as a background
    process within a container.  This proxies the
    Kubernetes API to the localhost interface of the pod, so that other processes
    in any container of the pod can access it.  See this [example of using kubectl proxy
    in a pod](../../examples/kubectl-container/).
  - use the Go client library, and create a client using the `client.NewInCluster()` factory.
    This handles locating and authenticating to the apiserver.
In each case, the credentials of the pod are used to communicate securely with the apiserver.


## Accessing services running on the cluster

The previous section was about connecting the Kubernetes API server.  This section is about
connecting to other services running on Kubernetes cluster.  In Kubernetes, the
[nodes](../admin/node.md), [pods](pods.md) and [services](services.md) all have
their own IPs.  In many cases, the node IPs, pod IPs, and some service IPs on a cluster will not be
routable, so they will not be reachable from a machine outside the cluster,
such as your desktop machine.

### Ways to connect

You have several options for connecting to nodes, pods and services from outside the cluster:
  - Access services through public IPs.
    - Use a service with type `NodePort` or `LoadBalancer` to make the service reachable outside
      the cluster.  See the [services](services.md) and
      [kubectl expose](kubectl/kubectl_expose.md) documentation.
    - Depending on your cluster environment, this may just expose the service to your corporate network,
      or it may expose it to the internet.  Think about whether the service being exposed is secure.
      Does it do its own authentication?
    - Place pods behind services.  To access one specific pod from a set of replicas, such as for debugging,
      place a unique label on the pod it and create a new service which selects this label.
    - In most cases, it should not be necessary for application developer to directly access
      nodes via their nodeIPs.
  - Access services, nodes, or pods using the Proxy Verb.
    - Does apiserver authentication and authorization prior to accessing the remote service.
      Use this if the services are not secure enough to expose to the internet, or to gain
      access to ports on the node IP, or for debugging.
    - Proxies may cause problems for some web applications.
    - Only works for HTTP/HTTPS.
    - Described [here](#discovering-builtin-services).
  - Access from a node or pod in the cluster.
    - Run a pod, and then connect to a shell in it using [kubectl exec](kubectl/kubectl_exec.md).
      Connect to other nodes, pods, and services from that shell.
    - Some clusters may allow you to ssh to a node in the cluster.  From there you may be able to
      access cluster services.  This is a non-standard method, and will work on some clusters but
      not others.  Browsers and other tools may or may not be installed.  Cluster DNS may not work.

### Discovering builtin services

Typically, there are several services which are started on a cluster by kube-system. Get a list of these
with the `kubectl cluster-info` command:

```console
$ kubectl cluster-info

  Kubernetes master is running at https://104.197.5.247
  elasticsearch-logging is running at https://104.197.5.247/api/v1/proxy/namespaces/kube-system/services/elasticsearch-logging
  kibana-logging is running at https://104.197.5.247/api/v1/proxy/namespaces/kube-system/services/kibana-logging
  kube-dns is running at https://104.197.5.247/api/v1/proxy/namespaces/kube-system/services/kube-dns
  grafana is running at https://104.197.5.247/api/v1/proxy/namespaces/kube-system/services/monitoring-grafana
  heapster is running at https://104.197.5.247/api/v1/proxy/namespaces/kube-system/services/monitoring-heapster
```

This shows the proxy-verb URL for accessing each service.
For example, this cluster has cluster-level logging enabled (using Elasticsearch), which can be reached
at `https://104.197.5.247/api/v1/proxy/namespaces/kube-system/services/elasticsearch-logging/` if suitable credentials are passed, or through a kubectl proxy at, for example:
`http://localhost:8080/api/v1/proxy/namespaces/kube-system/services/elasticsearch-logging/`.
(See [above](#accessing-the-cluster-api) for how to pass credentials or use kubectl proxy.)

#### Manually constructing apiserver proxy URLs

As mentioned above, you use the `kubectl cluster-info` command to retrieve the service's proxy URL. To create proxy URLs that include service endpoints, suffixes, and parameters, you simply append to the service's proxy URL:
`http://`*`kubernetes_master_address`*`/api/v1/proxy/namespaces/`*`namespace_name`*`/services/`*`service_name[:port_name]`*

If you haven't specified a name for your port, you don't have to specify *port_name* in the URL

##### Examples

 * To access the Elasticsearch service endpoint `_search?q=user:kimchy`, you would use:   `http://104.197.5.247/api/v1/proxy/namespaces/kube-system/services/elasticsearch-logging/_search?q=user:kimchy`
 * To access the Elasticsearch cluster health information `_cluster/health?pretty=true`, you would use:   `https://104.197.5.247/api/v1/proxy/namespaces/kube-system/services/elasticsearch-logging/_cluster/health?pretty=true`

  ```json
  {
	 "cluster_name" : "kubernetes_logging",
	 "status" : "yellow",
	 "timed_out" : false,
	 "number_of_nodes" : 1,
	 "number_of_data_nodes" : 1,
	 "active_primary_shards" : 5,
	 "active_shards" : 5,
	 "relocating_shards" : 0,
	 "initializing_shards" : 0,
	 "unassigned_shards" : 5
  }
  ```

#### Using web browsers to access services running on the cluster

You may be able to put an apiserver proxy url into the address bar of a browser. However:
  - Web browsers cannot usually pass tokens, so you may need to use basic (password) auth.  Apiserver can be configured to accept basic auth,
    but your cluster may not be configured to accept basic auth.
  - Some web apps may not work, particularly those with client side javascript that construct urls in a
    way that is unaware of the proxy path prefix.

## Requesting redirects

The redirect capabilities have been deprecated and removed.  Please use a proxy (see below) instead.

## So Many Proxies

There are several different proxies you may encounter when using Kubernetes:
  1. The [kubectl proxy](#directly-accessing-the-rest-api):
    - runs on a user's desktop or in a pod
    - proxies from a localhost address to the Kubernetes apiserver
    - client to proxy uses HTTP
    - proxy to apiserver uses HTTPS
    - locates apiserver
    - adds authentication headers
  1. The [apiserver proxy](#discovering-builtin-services):
    - is a bastion built into the apiserver
    - connects a user outside of the cluster to cluster IPs which otherwise might not be reachable
    - runs in the apiserver processes
    - client to proxy uses HTTPS (or http if apiserver so configured)
    - proxy to target may use HTTP or HTTPS as chosen by proxy using available information
    - can be used to reach a Node, Pod, or Service
    - does load balancing when used to reach a Service
  1. The [kube proxy](services.md#ips-and-vips):
    - runs on each node
    - proxies UDP and TCP
    - does not understand HTTP
    - provides load balancing
    - is just used to reach services
  1. A Proxy/Load-balancer in front of apiserver(s):
    - existence and implementation varies from cluster to cluster (e.g. nginx)
    - sits between all clients and one or more apiservers
    - acts as load balancer if there are several apiservers.
  1. Cloud Load Balancers on external services:
    - are provided by some cloud providers (e.g. AWS ELB, Google Cloud Load Balancer)
    - are created automatically when the Kubernetes service has type `LoadBalancer`
    - use UDP/TCP only
    - implementation varies by cloud provider.



Kubernetes users will typically not need to worry about anything other than the first two types.  The cluster admin
will typically ensure that the latter types are setup correctly.
=======
This file has moved to: http://kubernetes.github.io/docs/user-guide/accessing-the-cluster/
>>>>>>> 7e9256b3




<!-- BEGIN MUNGE: IS_VERSIONED -->
<!-- TAG IS_VERSIONED -->
<!-- END MUNGE: IS_VERSIONED -->


<!-- BEGIN MUNGE: GENERATED_ANALYTICS -->
[![Analytics](https://kubernetes-site.appspot.com/UA-36037335-10/GitHub/docs/user-guide/accessing-the-cluster.md?pixel)]()
<!-- END MUNGE: GENERATED_ANALYTICS --><|MERGE_RESOLUTION|>--- conflicted
+++ resolved
@@ -3,302 +3,7 @@
 
 <!-- END MUNGE: UNVERSIONED_WARNING -->
 
-<<<<<<< HEAD
-# User Guide to Accessing the Cluster
-
-**Table of Contents**
-<!-- BEGIN MUNGE: GENERATED_TOC -->
-
-- [User Guide to Accessing the Cluster](#user-guide-to-accessing-the-cluster)
-  - [Accessing the cluster API](#accessing-the-cluster-api)
-    - [Accessing for the first time with kubectl](#accessing-for-the-first-time-with-kubectl)
-    - [Directly accessing the REST API](#directly-accessing-the-rest-api)
-      - [Using kubectl proxy](#using-kubectl-proxy)
-      - [Without kubectl proxy](#without-kubectl-proxy)
-    - [Programmatic access to the API](#programmatic-access-to-the-api)
-    - [Accessing the API from a Pod](#accessing-the-api-from-a-pod)
-  - [Accessing services running on the cluster](#accessing-services-running-on-the-cluster)
-    - [Ways to connect](#ways-to-connect)
-    - [Discovering builtin services](#discovering-builtin-services)
-      - [Manually constructing apiserver proxy URLs](#manually-constructing-apiserver-proxy-urls)
-        - [Examples](#examples)
-      - [Using web browsers to access services running on the cluster](#using-web-browsers-to-access-services-running-on-the-cluster)
-  - [Requesting redirects](#requesting-redirects)
-  - [So Many Proxies](#so-many-proxies)
-
-<!-- END MUNGE: GENERATED_TOC -->
-
-## Accessing the cluster API
-
-### Accessing for the first time with kubectl
-
-When accessing the Kubernetes API for the first time, we suggest using the
-Kubernetes CLI, `kubectl`.
-
-To access a cluster, you need to know the location of the cluster and have credentials
-to access it.  Typically, this is automatically set-up when you work through
-though a [Getting started guide](../getting-started-guides/README.md),
-or someone else setup the cluster and provided you with credentials and a location.
-
-Check the location and credentials that kubectl knows about with this command:
-
-```console
-$ kubectl config view
-```
-
-Many of the [examples](../../examples/) provide an introduction to using
-kubectl and complete documentation is found in the [kubectl manual](kubectl/kubectl.md).
-
-### Directly accessing the REST API
-
-Kubectl handles locating and authenticating to the apiserver.
-If you want to directly access the REST API with an http client like
-curl or wget, or a browser, there are several ways to locate and authenticate:
-  - Run kubectl in proxy mode.
-    - Recommended approach.
-    - Uses stored apiserver location.
-    - Verifies identity of apiserver using self-signed cert.  No MITM possible.
-    - Authenticates to apiserver.
-    - In future, may do intelligent client-side load-balancing and failover.
-  - Provide the location and credentials directly to the http client.
-    - Alternate approach.
-    - Works with some types of client code that are confused by using a proxy.
-    - Need to import a root cert into your browser to protect against MITM.
-
-#### Using kubectl proxy
-
-The following command runs kubectl in a mode where it acts as a reverse proxy.  It handles
-locating the apiserver and authenticating.
-Run it like this:
-
-```console
-$ kubectl proxy --port=8080 &
-```
-
-See [kubectl proxy](kubectl/kubectl_proxy.md) for more details.
-
-Then you can explore the API with curl, wget, or a browser, like so:
-
-```console
-$ curl http://localhost:8080/api/
-{
-  "versions": [
-    "v1"
-  ]
-}
-```
-
-#### Without kubectl proxy
-
-It is also possible to avoid using kubectl proxy by passing an authentication token
-directly to the apiserver, like this:
-
-```console
-$ APISERVER=$(kubectl config view | grep server | cut -f 2- -d ":" | tr -d " ")
-$ TOKEN=$(kubectl config view | grep token | cut -f 2 -d ":" | tr -d " ")
-$ curl $APISERVER/api --header "Authorization: Bearer $TOKEN" --insecure
-{
-  "versions": [
-    "v1"
-  ]
-}
-```
-
-The above example uses the `--insecure` flag.  This leaves it subject to MITM
-attacks.  When kubectl accesses the cluster it uses a stored root certificate
-and client certificates to access the server.  (These are installed in the
-`~/.kube` directory).  Since cluster certificates are typically self-signed, it
-may take special configuration to get your http client to use root
-certificate.
-
-On some clusters, the apiserver does not require authentication; it may serve
-on localhost, or be protected by a firewall.  There is not a standard
-for this.  [Configuring Access to the API](../admin/accessing-the-api.md)
-describes how a cluster admin can configure this.  Such approaches may conflict
-with future high-availability support.
-
-### Programmatic access to the API
-
-There are [client libraries](../devel/client-libraries.md) for accessing the API
-from several languages.  The Kubernetes project-supported
-[Go](http://releases.k8s.io/release-1.2/pkg/client/)
-client library can use the same [kubeconfig file](kubeconfig-file.md)
-as the kubectl CLI does to locate and authenticate to the apiserver.
-
-See documentation for other libraries for how they authenticate.
-
-### Accessing the API from a Pod
-
-When accessing the API from a pod, locating and authenticating
-to the api server are somewhat different.
-
-The recommended way to locate the apiserver within the pod is with
-the `kubernetes` DNS name, which resolves to a Service IP which in turn
-will be routed to an apiserver.
-
-The recommended way to authenticate to the apiserver is with a
-[service account](service-accounts.md) credential.  By kube-system, a pod
-is associated with a service account, and a credential (token) for that
-service account is placed into the filesystem tree of each container in that pod,
-at `/var/run/secrets/kubernetes.io/serviceaccount/token`.
-
-If available, a certificate bundle is placed into the filesystem tree of each
-container at `/var/run/secrets/kubernetes.io/serviceaccount/ca.crt`, and should be
-used to verify the serving certificate of the apiserver.
-
-Finally, the default namespace to be used for namespaced API operations is placed in a file
-at `/var/run/secrets/kubernetes.io/serviceaccount/namespace` in each container.
-
-From within a pod the recommended ways to connect to API are:
-  - run a kubectl proxy as one of the containers in the pod, or as a background
-    process within a container.  This proxies the
-    Kubernetes API to the localhost interface of the pod, so that other processes
-    in any container of the pod can access it.  See this [example of using kubectl proxy
-    in a pod](../../examples/kubectl-container/).
-  - use the Go client library, and create a client using the `client.NewInCluster()` factory.
-    This handles locating and authenticating to the apiserver.
-In each case, the credentials of the pod are used to communicate securely with the apiserver.
-
-
-## Accessing services running on the cluster
-
-The previous section was about connecting the Kubernetes API server.  This section is about
-connecting to other services running on Kubernetes cluster.  In Kubernetes, the
-[nodes](../admin/node.md), [pods](pods.md) and [services](services.md) all have
-their own IPs.  In many cases, the node IPs, pod IPs, and some service IPs on a cluster will not be
-routable, so they will not be reachable from a machine outside the cluster,
-such as your desktop machine.
-
-### Ways to connect
-
-You have several options for connecting to nodes, pods and services from outside the cluster:
-  - Access services through public IPs.
-    - Use a service with type `NodePort` or `LoadBalancer` to make the service reachable outside
-      the cluster.  See the [services](services.md) and
-      [kubectl expose](kubectl/kubectl_expose.md) documentation.
-    - Depending on your cluster environment, this may just expose the service to your corporate network,
-      or it may expose it to the internet.  Think about whether the service being exposed is secure.
-      Does it do its own authentication?
-    - Place pods behind services.  To access one specific pod from a set of replicas, such as for debugging,
-      place a unique label on the pod it and create a new service which selects this label.
-    - In most cases, it should not be necessary for application developer to directly access
-      nodes via their nodeIPs.
-  - Access services, nodes, or pods using the Proxy Verb.
-    - Does apiserver authentication and authorization prior to accessing the remote service.
-      Use this if the services are not secure enough to expose to the internet, or to gain
-      access to ports on the node IP, or for debugging.
-    - Proxies may cause problems for some web applications.
-    - Only works for HTTP/HTTPS.
-    - Described [here](#discovering-builtin-services).
-  - Access from a node or pod in the cluster.
-    - Run a pod, and then connect to a shell in it using [kubectl exec](kubectl/kubectl_exec.md).
-      Connect to other nodes, pods, and services from that shell.
-    - Some clusters may allow you to ssh to a node in the cluster.  From there you may be able to
-      access cluster services.  This is a non-standard method, and will work on some clusters but
-      not others.  Browsers and other tools may or may not be installed.  Cluster DNS may not work.
-
-### Discovering builtin services
-
-Typically, there are several services which are started on a cluster by kube-system. Get a list of these
-with the `kubectl cluster-info` command:
-
-```console
-$ kubectl cluster-info
-
-  Kubernetes master is running at https://104.197.5.247
-  elasticsearch-logging is running at https://104.197.5.247/api/v1/proxy/namespaces/kube-system/services/elasticsearch-logging
-  kibana-logging is running at https://104.197.5.247/api/v1/proxy/namespaces/kube-system/services/kibana-logging
-  kube-dns is running at https://104.197.5.247/api/v1/proxy/namespaces/kube-system/services/kube-dns
-  grafana is running at https://104.197.5.247/api/v1/proxy/namespaces/kube-system/services/monitoring-grafana
-  heapster is running at https://104.197.5.247/api/v1/proxy/namespaces/kube-system/services/monitoring-heapster
-```
-
-This shows the proxy-verb URL for accessing each service.
-For example, this cluster has cluster-level logging enabled (using Elasticsearch), which can be reached
-at `https://104.197.5.247/api/v1/proxy/namespaces/kube-system/services/elasticsearch-logging/` if suitable credentials are passed, or through a kubectl proxy at, for example:
-`http://localhost:8080/api/v1/proxy/namespaces/kube-system/services/elasticsearch-logging/`.
-(See [above](#accessing-the-cluster-api) for how to pass credentials or use kubectl proxy.)
-
-#### Manually constructing apiserver proxy URLs
-
-As mentioned above, you use the `kubectl cluster-info` command to retrieve the service's proxy URL. To create proxy URLs that include service endpoints, suffixes, and parameters, you simply append to the service's proxy URL:
-`http://`*`kubernetes_master_address`*`/api/v1/proxy/namespaces/`*`namespace_name`*`/services/`*`service_name[:port_name]`*
-
-If you haven't specified a name for your port, you don't have to specify *port_name* in the URL
-
-##### Examples
-
- * To access the Elasticsearch service endpoint `_search?q=user:kimchy`, you would use:   `http://104.197.5.247/api/v1/proxy/namespaces/kube-system/services/elasticsearch-logging/_search?q=user:kimchy`
- * To access the Elasticsearch cluster health information `_cluster/health?pretty=true`, you would use:   `https://104.197.5.247/api/v1/proxy/namespaces/kube-system/services/elasticsearch-logging/_cluster/health?pretty=true`
-
-  ```json
-  {
-	 "cluster_name" : "kubernetes_logging",
-	 "status" : "yellow",
-	 "timed_out" : false,
-	 "number_of_nodes" : 1,
-	 "number_of_data_nodes" : 1,
-	 "active_primary_shards" : 5,
-	 "active_shards" : 5,
-	 "relocating_shards" : 0,
-	 "initializing_shards" : 0,
-	 "unassigned_shards" : 5
-  }
-  ```
-
-#### Using web browsers to access services running on the cluster
-
-You may be able to put an apiserver proxy url into the address bar of a browser. However:
-  - Web browsers cannot usually pass tokens, so you may need to use basic (password) auth.  Apiserver can be configured to accept basic auth,
-    but your cluster may not be configured to accept basic auth.
-  - Some web apps may not work, particularly those with client side javascript that construct urls in a
-    way that is unaware of the proxy path prefix.
-
-## Requesting redirects
-
-The redirect capabilities have been deprecated and removed.  Please use a proxy (see below) instead.
-
-## So Many Proxies
-
-There are several different proxies you may encounter when using Kubernetes:
-  1. The [kubectl proxy](#directly-accessing-the-rest-api):
-    - runs on a user's desktop or in a pod
-    - proxies from a localhost address to the Kubernetes apiserver
-    - client to proxy uses HTTP
-    - proxy to apiserver uses HTTPS
-    - locates apiserver
-    - adds authentication headers
-  1. The [apiserver proxy](#discovering-builtin-services):
-    - is a bastion built into the apiserver
-    - connects a user outside of the cluster to cluster IPs which otherwise might not be reachable
-    - runs in the apiserver processes
-    - client to proxy uses HTTPS (or http if apiserver so configured)
-    - proxy to target may use HTTP or HTTPS as chosen by proxy using available information
-    - can be used to reach a Node, Pod, or Service
-    - does load balancing when used to reach a Service
-  1. The [kube proxy](services.md#ips-and-vips):
-    - runs on each node
-    - proxies UDP and TCP
-    - does not understand HTTP
-    - provides load balancing
-    - is just used to reach services
-  1. A Proxy/Load-balancer in front of apiserver(s):
-    - existence and implementation varies from cluster to cluster (e.g. nginx)
-    - sits between all clients and one or more apiservers
-    - acts as load balancer if there are several apiservers.
-  1. Cloud Load Balancers on external services:
-    - are provided by some cloud providers (e.g. AWS ELB, Google Cloud Load Balancer)
-    - are created automatically when the Kubernetes service has type `LoadBalancer`
-    - use UDP/TCP only
-    - implementation varies by cloud provider.
-
-
-
-Kubernetes users will typically not need to worry about anything other than the first two types.  The cluster admin
-will typically ensure that the latter types are setup correctly.
-=======
 This file has moved to: http://kubernetes.github.io/docs/user-guide/accessing-the-cluster/
->>>>>>> 7e9256b3
 
 
 
